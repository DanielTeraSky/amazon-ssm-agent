// Copyright 2016 Amazon.com, Inc. or its affiliates. All Rights Reserved.
//
// Licensed under the Apache License, Version 2.0 (the "License"). You may not
// use this file except in compliance with the License. A copy of the
// License is located at
//
// http://aws.amazon.com/apache2.0/
//
// or in the "license" file accompanying this file. This file is distributed
// on an "AS IS" BASIS, WITHOUT WARRANTIES OR CONDITIONS OF ANY KIND,
// either express or implied. See the License for the specific language governing
// permissions and limitations under the License.

// Package appconfig manages the configuration of the agent.
package appconfig

import (
	"fmt"
	"log"
	"os"
	"runtime"
	"sync"

	"github.com/aws/amazon-ssm-agent/agent/jsonutil"
	"github.com/aws/amazon-ssm-agent/agent/version"
	"github.com/aws/aws-sdk-go/aws/credentials"
)

var loadedConfig *SsmagentConfig
var lock sync.RWMutex

// Config loads the app configuration for amazon-ssm-agent.
// If reload is true, it loads the config afresh,
// otherwise it returns a previous loaded version, if any.
func Config(reload bool) (SsmagentConfig, error) {
	if reload || !isLoaded() {
		var agentConfig SsmagentConfig
		agentConfig = DefaultConfig()
		path, pathErr := getAppConfigPath()
		if pathErr != nil {
			return agentConfig, nil
		}

		// Process config override
		fmt.Printf("Applying config override from %s.\n", path)

		if err := jsonutil.UnmarshalFile(path, &agentConfig); err != nil {
			fmt.Println("Failed to unmarshal config override. Fall back to default.")
			return agentConfig, err
		}
		agentConfig.Os.Name = runtime.GOOS
		agentConfig.Agent.Version = version.Version
		parser(&agentConfig)
		cache(agentConfig)
	}
	return getCached(), nil
}

func isLoaded() bool {
	lock.RLock()
	defer lock.RUnlock()
	return loadedConfig != nil
}

func cache(config SsmagentConfig) {
	lock.Lock()
	defer lock.Unlock()
	loadedConfig = &config
}

func getCached() SsmagentConfig {
	lock.RLock()
	defer lock.RUnlock()
	return *loadedConfig
}

// ProfileCredentials checks to see if specific profile is being asked to use
func (config SsmagentConfig) ProfileCredentials() (credsInConfig *credentials.Credentials, err error) {
	// the credentials file location and profile to load
	credsInConfig = credentials.NewSharedCredentials(config.Profile.Path, config.Profile.Name)
	_, err = credsInConfig.Get()
	if err != nil {
		return nil, err
	}
	fmt.Printf("Using AWS credentials configured under %v user profile \n", config.Profile.Name)
	return
}

// looks for appconfig in working directory first and then the platform specific folder
func getAppConfigPath() (path string, err error) {
	// looking for appconfig in the platform specific folder
	if _, err = os.Stat(AppConfigPath); err != nil {
		return "", err
	}

	log.Printf("Found config file at %s.\n", AppConfigPath)
	return AppConfigPath, err
}

// DefaultConfig returns default ssm agent configuration
func DefaultConfig() SsmagentConfig {

	var credsProfile = CredentialProfile{
		ShareCreds: true,
	}
	var s3 S3Cfg
	var mds = MdsCfg{
		CommandWorkersLimit: 5,
		StopTimeoutMillis:   20000,
		CommandRetryLimit:   15,
	}
	var ssm = SsmCfg{
		HealthFrequencyMinutes: 5,
<<<<<<< HEAD
		BasicInventoryGatherer: "Enabled",
		InventoryOptimizer:     "Enabled",
		InventoryPlugin:        "Enabled",
=======
		AssociationRetryLimit:  5,
>>>>>>> f94b68af
	}
	var agent = AgentInfo{
		Name: "amazon-ssm-agent-default",
	}
	var os = OsInfo{
		Lang:    "en-US",
		Version: "1",
	}

	var ssmagentCfg = SsmagentConfig{
		Profile: credsProfile,
		Mds:     mds,
		Ssm:     ssm,
		Agent:   agent,
		Os:      os,
		S3:      s3,
	}

	return ssmagentCfg
}<|MERGE_RESOLUTION|>--- conflicted
+++ resolved
@@ -111,13 +111,10 @@
 	}
 	var ssm = SsmCfg{
 		HealthFrequencyMinutes: 5,
-<<<<<<< HEAD
 		BasicInventoryGatherer: "Enabled",
 		InventoryOptimizer:     "Enabled",
 		InventoryPlugin:        "Enabled",
-=======
 		AssociationRetryLimit:  5,
->>>>>>> f94b68af
 	}
 	var agent = AgentInfo{
 		Name: "amazon-ssm-agent-default",

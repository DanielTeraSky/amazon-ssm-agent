BUILDFILE_PATH := ./build/private/bgo_exports.makefile
COPY := cp -p
GO_BUILD := go build -i
BRAZIL_BUILD := false

# Using the wildcard function to check if file exists
ifneq ("$(wildcard $(BUILDFILE_PATH))","")
	include $(BUILDFILE_PATH)
	BRAZIL_BUILD := true
endif

ifeq ($(BRAZIL_BUILD), true)
	GOTEMPPATH := $(BGO_SPACE)/build/private
	GOTEMPCOPYPATH := $(GOTEMPPATH)/src/github.com/aws/amazon-ssm-agent
	GOPATH := $(GOTEMPPATH):$(BGO_SPACE)/vendor:$(GOPATH)
	TEMPVERSIONPATH := $(GOTEMPCOPYPATH)/agent/version
	FINALIZE := $(shell command -v bgo-final 2>/dev/null)
else
#   Initailize workspace if it's empty
	ifeq ($(WORKSPACE),)
		WORKSPACE := $(shell pwd)/../../../../
	endif

#   Initailize BGO_SPACE
	export BGO_SPACE=$(shell pwd)
	path := $(BGO_SPACE)/vendor:$(WORKSPACE)
	ifneq ($(GOPATH),)
		GOPATH := $(path):$(GOPATH)
	else
		GOPATH := $(path)
	endif
endif

ifneq ($(dir),)
	MOCKERYDIR := $(dir)
else
	MOCKERYDIR := NotSet
endif

export GOPATH
export BRAZIL_BUILD

checkstyle::
#   Run checkstyle script
	$(BGO_SPACE)/Tools/src/checkstyle.sh

coverage:: build-linux
	$(BGO_SPACE)/Tools/src/coverage.sh github.com/aws/amazon-ssm-agent/agent/...

build:: build-linux build-freebsd build-windows build-linux-386 build-windows-386 build-arm build-darwin

prepack:: cpy-plugins prepack-linux prepack-linux-386 prepack-windows prepack-windows-386

package:: create-package-folder package-linux package-windows package-darwin

release:: clean quick-integtest checkstyle pre-release build prepack package build-tests

ifneq ($(FINALIZE),)
	bgo-final
endif

.PHONY: build-tests
build-tests: build-tests-linux build-tests-windows

.PHONY: dev-build-linux
dev-build-linux: clean quick-integtest checkstyle pre-release build-linux build-tests-linux
.PHONY: dev-build-freebsd
dev-build-freebsd: clean quick-integtest checkstyle pre-release build-freebsd
.PHONY: dev-build-windows
dev-build-windows: clean quick-integtest checkstyle pre-release build-windows build-tests-windows
.PHONY: dev-build-linux-386
dev-build-linux-386: clean quick-integtest checkstyle pre-release build-linux-386
.PHONY: dev-build-windows-386
dev-build-windows-386: clean quick-integtest checkstyle pre-release build-windows-386
.PHONY: dev-build-arm
dev-build-arm: clean quick-integtest checkstyle pre-release build-arm
	
sources:: create-source-archive

clean:: remove-prepacked-folder
	rm -rf build/* bin/ pkg/ vendor/bin/ vendor/pkg/ .cover/
	find . -type f -name '*.log' -delete

.PHONY: mockgen
mockgen: clean checkstyle copy-src build-mock

.PHONY: update-plugins-binaries
update-plugins-binaries:
	$(BGO_SPACE)/Tools/src/release_dependencies.sh

.PHONY: cpy-plugins
cpy-plugins:
	$(BGO_SPACE)/Tools/src/copy_plugin_binaries.sh $(BRAZIL_BUILD)

.PHONY: quick-integtest
quick-integtest: copy-src pre-build pre-release --quick-integtest

.PHONY: quick-test
quick-test: copy-src pre-build pre-release --quick-test

.PHONY: pre-release
pre-release:
	@echo "SSM Agent release build"
	$(eval GO_BUILD := go build)
	rm -rf $(BGO_SPACE)/vendor/pkg

.PHONY: pre-build
pre-build:
	for file in $(BGO_SPACE)/Tools/src/*.sh; do chmod 755 $$file; done
	@echo "Build amazon-ssm-agent"
	@echo "GOPATH=$(GOPATH)"
	rm -rf $(BGO_SPACE)/build/bin/ $(BGO_SPACE)/vendor/bin/
	mkdir -p $(BGO_SPACE)/bin/
	$(COPY) $(BGO_SPACE)/Tools/src/PipelineRunTests.sh $(BGO_SPACE)/bin/
	$(COPY) $(BGO_SPACE)/LICENSE $(BGO_SPACE)/bin/
	$(COPY) $(BGO_SPACE)/amazon-ssm-agent.json.template $(BGO_SPACE)/bin/amazon-ssm-agent.json.template
	$(COPY) $(BGO_SPACE)/seelog_unix.xml $(BGO_SPACE)/bin/
	$(COPY) $(BGO_SPACE)/seelog_windows.xml.template $(BGO_SPACE)/bin/
	$(COPY) $(BGO_SPACE)/agent/integration-cli/integration-cli.json $(BGO_SPACE)/bin/

	@echo "Regenerate version file during pre-release"
	go run $(BGO_SPACE)/agent/version/versiongenerator/version-gen.go
	$(COPY) $(BGO_SPACE)/VERSION $(BGO_SPACE)/bin/

ifeq ($(BRAZIL_BUILD), true)
	@echo "Copying version files generated in pre-build"
	mkdir -p $(TEMPVERSIONPATH)
	$(COPY) $(BGO_SPACE)/VERSION $(GOTEMPCOPYPATH)
	$(COPY) $(BGO_SPACE)/agent/version/version.go $(TEMPVERSIONPATH)

	@echo "Update riputil file during pre-release"
	$(COPY) $(BGO_SPACE)/../../env/RIPStaticConfig-1.4/runtime/configuration/rip/rip_static_config.json $(BGO_SPACE)/agent/s3util
	go run $(BGO_SPACE)/agent/s3util/generator/riputil-gen.go
endif

.PHONY: build-linux
build-linux: checkstyle copy-src pre-build
	@echo "Build for linux agent"
	GOOS=linux GOARCH=amd64 $(GO_BUILD) -ldflags "-s -w" -o $(BGO_SPACE)/bin/linux_amd64/amazon-ssm-agent -v \
	$(BGO_SPACE)/agent/agent.go $(BGO_SPACE)/agent/agent_unix.go $(BGO_SPACE)/agent/agent_parser.go
	GOOS=linux GOARCH=amd64 $(GO_BUILD) -ldflags "-s -w" -o $(BGO_SPACE)/bin/linux_amd64/updater -v \
	$(BGO_SPACE)/agent/update/updater/updater.go $(BGO_SPACE)/agent/update/updater/updater_unix.go
	GOOS=linux GOARCH=amd64 $(GO_BUILD) -ldflags "-s -w" -o $(BGO_SPACE)/bin/linux_amd64/ssm-cli -v \
		$(BGO_SPACE)/agent/cli-main/cli-main.go
	GOOS=linux GOARCH=amd64 $(GO_BUILD) -ldflags "-s -w" -o $(BGO_SPACE)/bin/linux_amd64/ssm-document-worker -v \
							$(BGO_SPACE)/agent/framework/processor/executer/outofproc/worker/main.go
	GOOS=linux GOARCH=amd64 $(GO_BUILD) -ldflags "-s -w" -o $(BGO_SPACE)/bin/linux_amd64/ssm-session-worker -v \
    						$(BGO_SPACE)/agent/framework/processor/executer/outofproc/sessionworker/main.go

.PHONY: build-freebsd
build-freebsd: checkstyle copy-src pre-build
	@echo "Build for freebsd agent"
	GOOS=freebsd GOARCH=amd64 go build -ldflags "-s -w" -o $(BGO_SPACE)/bin/freebsd_amd64/amazon-ssm-agent -v \
	$(BGO_SPACE)/agent/agent.go $(BGO_SPACE)/agent/agent_unix.go $(BGO_SPACE)/agent/agent_parser.go
	GOOS=freebsd GOARCH=amd64 $(GO_BUILD) -ldflags "-s -w" -o $(BGO_SPACE)/bin/freebsd_amd64/ssm-cli -v \
			$(BGO_SPACE)/agent/cli-main/cli-main.go
	GOOS=freebsd GOARCH=amd64 $(GO_BUILD) -ldflags "-s -w" -o $(BGO_SPACE)/bin/freebsd_amd64/ssm-document-worker -v \
								$(BGO_SPACE)/agent/framework/processor/executer/outofproc/worker/main.go
	GOOS=freebsd GOARCH=amd64 $(GO_BUILD) -ldflags "-s -w" -o $(BGO_SPACE)/bin/freebsd_amd64/ssm-session-worker -v \
    						    $(BGO_SPACE)/agent/framework/processor/executer/outofproc/sessionworker/main.go

.PHONY: build-darwin
build-darwin: checkstyle copy-src pre-build
	@echo "Build for darwin agent"
	GOOS=darwin GOARCH=amd64 $(GO_BUILD) -ldflags "-s -w" -o $(BGO_SPACE)/bin/darwin_amd64/amazon-ssm-agent -v \
	$(BGO_SPACE)/agent/agent.go $(BGO_SPACE)/agent/agent_unix.go $(BGO_SPACE)/agent/agent_parser.go
	GOOS=darwin GOARCH=amd64 $(GO_BUILD) -ldflags "-s -w" -o $(BGO_SPACE)/bin/darwin_amd64/updater -v \
	$(BGO_SPACE)/agent/update/updater/updater.go $(BGO_SPACE)/agent/update/updater/updater_unix.go
	GOOS=darwin GOARCH=amd64 $(GO_BUILD) -ldflags "-s -w" -o $(BGO_SPACE)/bin/darwin_amd64/ssm-cli -v \
		$(BGO_SPACE)/agent/cli-main/cli-main.go
	GOOS=darwin GOARCH=amd64 $(GO_BUILD) -ldflags "-s -w" -o $(BGO_SPACE)/bin/darwin_amd64/ssm-document-worker -v \
<<<<<<< HEAD
								$(BGO_SPACE)/agent/framework/processor/executer/outofproc/worker/main.go
	GOOS=darwin GOARCH=amd64 $(GO_BUILD) -ldflags "-s -w" -o $(BGO_SPACE)/bin/darwin_amd64/ssm-session-worker -v \
                                $(BGO_SPACE)/agent/framework/processor/executer/outofproc/sessionworker/main.go
=======
							$(BGO_SPACE)/agent/framework/processor/executer/outofproc/worker/main.go
>>>>>>> 18da1c89

.PHONY: build-windows
build-windows: checkstyle copy-src pre-build
	@echo "Rebuild for windows agent"
	GOOS=windows GOARCH=amd64 $(GO_BUILD) -ldflags "-s -w" -o $(BGO_SPACE)/bin/windows_amd64/amazon-ssm-agent.exe -v \
	$(BGO_SPACE)/agent/agent.go $(BGO_SPACE)/agent/agent_windows.go $(BGO_SPACE)/agent/agent_parser.go
	GOOS=windows GOARCH=amd64 $(GO_BUILD) -ldflags "-s -w" -o $(BGO_SPACE)/bin/windows_amd64/updater.exe -v \
	$(BGO_SPACE)/agent/update/updater/updater.go $(BGO_SPACE)/agent/update/updater/updater_windows.go
	GOOS=windows GOARCH=amd64 $(GO_BUILD) -ldflags "-s -w" -o $(BGO_SPACE)/bin/windows_amd64/ssm-cli.exe -v \
		$(BGO_SPACE)/agent/cli-main/cli-main.go
	GOOS=windows GOARCH=amd64 $(GO_BUILD) -ldflags "-s -w" -o $(BGO_SPACE)/bin/windows_amd64/ssm-document-worker.exe -v \
								$(BGO_SPACE)/agent/framework/processor/executer/outofproc/worker/main.go
	GOOS=windows GOARCH=amd64 $(GO_BUILD) -ldflags "-s -w" -o $(BGO_SPACE)/bin/windows_amd64/ssm-session-worker.exe -v \
								$(BGO_SPACE)/agent/framework/processor/executer/outofproc/sessionworker/main.go

.PHONY: build-linux-386
build-linux-386: checkstyle copy-src pre-build
	@echo "Build for linux agent"
	GOOS=linux GOARCH=386 $(GO_BUILD) -ldflags "-s -w" -o $(BGO_SPACE)/bin/linux_386/amazon-ssm-agent -v \
	$(BGO_SPACE)/agent/agent.go $(BGO_SPACE)/agent/agent_unix.go $(BGO_SPACE)/agent/agent_parser.go
	GOOS=linux GOARCH=386 $(GO_BUILD) -ldflags "-s -w" -o $(BGO_SPACE)/bin/linux_386/updater -v \
	$(BGO_SPACE)/agent/update/updater/updater.go $(BGO_SPACE)/agent/update/updater/updater_unix.go
	GOOS=linux GOARCH=386 $(GO_BUILD) -ldflags "-s -w" -o $(BGO_SPACE)/bin/linux_386/ssm-cli -v \
		$(BGO_SPACE)/agent/cli-main/cli-main.go
	GOOS=linux GOARCH=386 $(GO_BUILD) -ldflags "-s -w" -o $(BGO_SPACE)/bin/linux_386/ssm-document-worker -v \
								$(BGO_SPACE)/agent/framework/processor/executer/outofproc/worker/main.go
	GOOS=linux GOARCH=386 $(GO_BUILD) -ldflags "-s -w" -o $(BGO_SPACE)/bin/linux_386/ssm-session-worker -v \
								$(BGO_SPACE)/agent/framework/processor/executer/outofproc/sessionworker/main.go

.PHONY: build-darwin-386
build-darwin-386: checkstyle copy-src pre-build
	@echo "Build for darwin agent"
	GOOS=darwin GOARCH=386 $(GO_BUILD) -ldflags "-s -w" -o $(BGO_SPACE)/bin/darwin_386/amazon-ssm-agent -v \
	$(BGO_SPACE)/agent/agent.go $(BGO_SPACE)/agent/agent_unix.go $(BGO_SPACE)/agent/agent_parser.go
	GOOS=darwin GOARCH=386 $(GO_BUILD) -ldflags "-s -w" -o $(BGO_SPACE)/bin/darwin_386/updater -v \
	$(BGO_SPACE)/agent/update/updater/updater.go $(BGO_SPACE)/agent/update/updater/updater_unix.go
	GOOS=darwin GOARCH=386 $(GO_BUILD) -ldflags "-s -w" -o $(BGO_SPACE)/bin/darwin_386/ssm-cli -v \
		$(BGO_SPACE)/agent/cli-main/cli-main.go
	GOOS=darwin GOARCH=386 $(GO_BUILD) -ldflags "-s -w" -o $(BGO_SPACE)/bin/darwin_386/ssm-document-worker -v \
								$(BGO_SPACE)/agent/framework/processor/executer/outofproc/worker/main.go
	GOOS=darwin GOARCH=386 $(GO_BUILD) -ldflags "-s -w" -o $(BGO_SPACE)/bin/darwin_386/ssm-session-worker -v \
								$(BGO_SPACE)/agent/framework/processor/executer/outofproc/sessionworker/main.go

.PHONY: build-windows-386
build-windows-386: checkstyle copy-src pre-build
	@echo "Rebuild for windows agent"
	GOOS=windows GOARCH=386 go build -ldflags "-s -w" -o $(BGO_SPACE)/bin/windows_386/amazon-ssm-agent.exe -v \
	$(BGO_SPACE)/agent/agent.go $(BGO_SPACE)/agent/agent_windows.go $(BGO_SPACE)/agent/agent_parser.go
	GOOS=windows GOARCH=386 go build -ldflags "-s -w" -o $(BGO_SPACE)/bin/windows_386/updater.exe -v \
	$(BGO_SPACE)/agent/update/updater/updater.go $(BGO_SPACE)/agent/update/updater/updater_windows.go
	GOOS=windows GOARCH=386 go build -ldflags "-s -w" -o $(BGO_SPACE)/bin/windows_386/ssm-cli.exe -v \
		$(BGO_SPACE)/agent/cli-main/cli-main.go
	GOOS=windows GOARCH=386 go build -ldflags "-s -w" -o $(BGO_SPACE)/bin/windows_386/ssm-document-worker.exe -v \
								$(BGO_SPACE)/agent/framework/processor/executer/outofproc/worker/main.go
	GOOS=windows GOARCH=386 go build -ldflags "-s -w" -o $(BGO_SPACE)/bin/windows_386/ssm-session-worker.exe -v \
								$(BGO_SPACE)/agent/framework/processor/executer/outofproc/sessionworker/main.go

.PHONY: build-arm
build-arm: checkstyle copy-src pre-build
	@echo "Build for ARM platforms"
	GOOS=linux GOARCH=arm GOARM=6 $(GO_BUILD)  -ldflags "-s -w" -o $(BGO_SPACE)/bin/linux_arm/amazon-ssm-agent -v \
		$(BGO_SPACE)/agent/agent.go $(BGO_SPACE)/agent/agent_unix.go $(BGO_SPACE)/agent/agent_parser.go
	GOOS=linux GOARCH=arm GOARM=6 $(GO_BUILD) -ldflags "-s -w" -o $(BGO_SPACE)/bin/linux_arm/updater -v \
		$(BGO_SPACE)/agent/update/updater/updater.go $(BGO_SPACE)/agent/update/updater/updater_unix.go
	GOOS=linux GOARCH=arm GOARM=6 $(GO_BUILD) -ldflags "-s -w" -o $(BGO_SPACE)/bin/linux_arm/ssm-cli -v \
		$(BGO_SPACE)/agent/cli-main/cli-main.go
	GOOS=linux GOARCH=arm GOARM=6 $(GO_BUILD) -ldflags "-s -w" -o $(BGO_SPACE)/bin/linux_arm/ssm-document-worker -v \
								$(BGO_SPACE)/agent/framework/processor/executer/outofproc/worker/main.go
	GOOS=linux GOARCH=arm GOARM=6 $(GO_BUILD) -ldflags "-s -w" -o $(BGO_SPACE)/bin/linux_arm/ssm-session-worker -v \
								$(BGO_SPACE)/agent/framework/processor/executer/outofproc/sessionworker/main.go

.PHONY: copy-src
copy-src:
ifeq ($(BRAZIL_BUILD), true)
	rm -rf $(GOTEMPCOPYPATH)
	mkdir -p $(GOTEMPCOPYPATH)
	@echo "copying files to $(GOTEMPCOPYPATH)"
	$(COPY) -r $(BGO_SPACE)/agent $(GOTEMPCOPYPATH)
endif

.PHONY: build-tests-linux
build-tests-linux: copy-src copy-tests-src pre-build
	GOOS=linux GOARCH=amd64 go test -c -gcflags "-N -l" -tags=tests \
		github.com/aws/amazon-ssm-agent/internal/tests \
		-o bin/agent-tests/linux_amd64/agent-tests.test

.PHONY: build-tests-windows
build-tests-windows: copy-src copy-tests-src pre-build
	GOOS=windows GOARCH=amd64 go test -c -gcflags "-N -l" -tags=tests \
		github.com/aws/amazon-ssm-agent/internal/tests \
		-o bin/agent-tests/windows_amd64/agent-tests.test

.PHONY: copy-tests-src
copy-tests-src:
ifeq ($(BRAZIL_BUILD), true)
	@echo "copying test files to $(GOTEMPCOPYPATH)"
	$(COPY) -r $(BGO_SPACE)/internal $(GOTEMPCOPYPATH)
endif

.PHONY: remove-prepacked-folder
remove-prepacked-folder:
	rm -rf $(BGO_SPACE)/bin/prepacked

.PHONY: prepack-linux
prepack-linux:
	mkdir -p $(BGO_SPACE)/bin/prepacked/linux_amd64
	$(COPY) $(BGO_SPACE)/bin/linux_amd64/amazon-ssm-agent $(BGO_SPACE)/bin/prepacked/linux_amd64/amazon-ssm-agent
	$(COPY) $(BGO_SPACE)/bin/linux_amd64/updater $(BGO_SPACE)/bin/prepacked/linux_amd64/updater
	$(COPY) $(BGO_SPACE)/bin/linux_amd64/ssm-cli $(BGO_SPACE)/bin/prepacked/linux_amd64/ssm-cli
	$(COPY) $(BGO_SPACE)/bin/linux_amd64/ssm-document-worker $(BGO_SPACE)/bin/prepacked/linux_amd64/ssm-document-worker
	$(COPY) $(BGO_SPACE)/bin/linux_amd64/ssm-session-worker $(BGO_SPACE)/bin/prepacked/linux_amd64/ssm-session-worker
	$(COPY) $(BGO_SPACE)/bin/amazon-ssm-agent.json.template $(BGO_SPACE)/bin/prepacked/linux_amd64/amazon-ssm-agent.json.template
	$(COPY) $(BGO_SPACE)/bin/seelog_unix.xml $(BGO_SPACE)/bin/prepacked/linux_amd64/seelog.xml.template
	$(COPY) $(BGO_SPACE)/bin/LICENSE $(BGO_SPACE)/bin/prepacked/linux_amd64/LICENSE

.PHONY: prepack-windows
prepack-windows:
	mkdir -p $(BGO_SPACE)/bin/prepacked/windows_amd64
	$(COPY) $(BGO_SPACE)/bin/windows_amd64/amazon-ssm-agent.exe $(BGO_SPACE)/bin/prepacked/windows_amd64/amazon-ssm-agent.exe
	$(COPY) $(BGO_SPACE)/bin/windows_amd64/updater.exe $(BGO_SPACE)/bin/prepacked/windows_amd64/updater.exe
	$(COPY) $(BGO_SPACE)/bin/windows_amd64/ssm-cli.exe $(BGO_SPACE)/bin/prepacked/windows_amd64/ssm-cli.exe
	$(COPY) $(BGO_SPACE)/bin/windows_amd64/ssm-document-worker.exe $(BGO_SPACE)/bin/prepacked/windows_amd64/ssm-document-worker.exe
	$(COPY) $(BGO_SPACE)/bin/windows_amd64/ssm-session-worker.exe $(BGO_SPACE)/bin/prepacked/windows_amd64/ssm-session-worker.exe
	$(COPY) $(BGO_SPACE)/bin/amazon-ssm-agent.json.template $(BGO_SPACE)/bin/prepacked/windows_amd64/amazon-ssm-agent.json.template
	$(COPY) $(BGO_SPACE)/bin/seelog_windows.xml.template $(BGO_SPACE)/bin/prepacked/windows_amd64/seelog.xml.template
	$(COPY) $(BGO_SPACE)/bin/LICENSE $(BGO_SPACE)/bin/prepacked/windows_amd64/LICENSE

.PHONY: prepack-linux-386
prepack-linux-386:
	mkdir -p $(BGO_SPACE)/bin/prepacked/linux_386
	$(COPY) $(BGO_SPACE)/bin/linux_386/amazon-ssm-agent $(BGO_SPACE)/bin/prepacked/linux_386/amazon-ssm-agent
	$(COPY) $(BGO_SPACE)/bin/linux_386/updater $(BGO_SPACE)/bin/prepacked/linux_386/updater
	$(COPY) $(BGO_SPACE)/bin/linux_386/ssm-cli $(BGO_SPACE)/bin/prepacked/linux_386/ssm-cli
	$(COPY) $(BGO_SPACE)/bin/linux_386/ssm-document-worker $(BGO_SPACE)/bin/prepacked/linux_386/ssm-document-worker
	$(COPY) $(BGO_SPACE)/bin/linux_386/ssm-session-worker $(BGO_SPACE)/bin/prepacked/linux_386/ssm-session-worker
	$(COPY) $(BGO_SPACE)/bin/amazon-ssm-agent.json.template $(BGO_SPACE)/bin/prepacked/linux_386/amazon-ssm-agent.json.template
	$(COPY) $(BGO_SPACE)/bin/seelog_unix.xml $(BGO_SPACE)/bin/prepacked/linux_386/seelog.xml.template
	$(COPY) $(BGO_SPACE)/bin/LICENSE $(BGO_SPACE)/bin/prepacked/linux_386/LICENSE

.PHONY: prepack-windows-386
prepack-windows-386:
	mkdir -p $(BGO_SPACE)/bin/prepacked/windows_386
	$(COPY) $(BGO_SPACE)/bin/windows_386/amazon-ssm-agent.exe $(BGO_SPACE)/bin/prepacked/windows_386/amazon-ssm-agent.exe
	$(COPY) $(BGO_SPACE)/bin/windows_386/updater.exe $(BGO_SPACE)/bin/prepacked/windows_386/updater.exe
	$(COPY) $(BGO_SPACE)/bin/windows_386/ssm-cli.exe $(BGO_SPACE)/bin/prepacked/windows_386/ssm-cli.exe
	$(COPY) $(BGO_SPACE)/bin/windows_386/ssm-document-worker.exe $(BGO_SPACE)/bin/prepacked/windows_386/ssm-document-worker.exe
	$(COPY) $(BGO_SPACE)/bin/windows_386/ssm-session-worker.exe $(BGO_SPACE)/bin/prepacked/windows_386/ssm-session-worker.exe
	$(COPY) $(BGO_SPACE)/bin/amazon-ssm-agent.json.template $(BGO_SPACE)/bin/prepacked/windows_386/amazon-ssm-agent.json.template
	$(COPY) $(BGO_SPACE)/bin/seelog_windows.xml.template $(BGO_SPACE)/bin/prepacked/windows_386/seelog.xml.template
	$(COPY) $(BGO_SPACE)/bin/LICENSE $(BGO_SPACE)/bin/prepacked/windows_386/LICENSE

.PHONY: create-package-folder
create-package-folder:
	mkdir -p $(BGO_SPACE)/bin/updates/amazon-ssm-agent/`cat $(BGO_SPACE)/VERSION`/
	mkdir -p $(BGO_SPACE)/bin/updates/amazon-ssm-agent-updater/`cat $(BGO_SPACE)/VERSION`/

.PHONY: package-linux
package-linux: package-rpm-386 package-deb-386 package-rpm package-deb package-deb-arm
	$(BGO_SPACE)/Tools/src/create_linux_package.sh

.PHONY: package-windows
package-windows: package-win-386 package-win
	$(BGO_SPACE)/Tools/src/create_windows_package.sh
	$(BGO_SPACE)/Tools/src/create_windows_nano_package.sh

.PHONY: create-source-archive
create-source-archive:
	$(eval SOURCE_PACKAGE_NAME := amazon-ssm-agent-`cat $(BGO_SPACE)/VERSION`)
	git archive --prefix=$(SOURCE_PACKAGE_NAME)/ --format=tar HEAD | gzip -c > $(SOURCE_PACKAGE_NAME).tar.gz

.PHONY: package-rpm
package-rpm: create-package-folder
	$(BGO_SPACE)/Tools/src/create_rpm.sh

.PHONY: package-deb
package-deb: create-package-folder
	$(BGO_SPACE)/Tools/src/create_deb.sh

.PHONY: package-win
package-win: create-package-folder
	$(BGO_SPACE)/Tools/src/create_win.sh

.PHONY: package-darwin
package-darwin:
	$(BGO_SPACE)/Tools/src/create_darwin.sh

.PHONY: package-rpm-386
package-rpm-386: create-package-folder
	$(BGO_SPACE)/Tools/src/create_rpm_386.sh

.PHONY: package-deb-386
package-deb-386: create-package-folder
	$(BGO_SPACE)/Tools/src/create_deb_386.sh

.PHONY: package-win-386
package-win-386: create-package-folder
	$(BGO_SPACE)/Tools/src/create_win_386.sh

.PHONY: package-deb-arm
package-deb-arm: create-package-folder
	$(BGO_SPACE)/Tools/src/create_deb_arm.sh

.PHONY: get-tools
get-tools:
	go get -u github.com/nsf/gocode
	go get -u golang.org/x/tools/cmd/oracle
	go get -u golang.org/x/tools/go/loader
	go get -u golang.org/x/tools/go/types

.PHONY: --quick-integtest
--quick-integtest:
	# if you want to restrict to some specific package, sample below
	# go test -v -gcflags "-N -l" -tags=integration github.com/aws/amazon-ssm-agent/agent/fileutil/...
	go test -gcflags "-N -l" -tags=integration github.com/aws/amazon-ssm-agent/agent/...

.PHONY: --quick-test
--quick-test:
	# if you want to test a specific package, you can add the package name instead of the dots. Sample below
	# go test -gcflags "-N -l" github.com/aws/amazon-ssm-agent/agent/task
	go test -gcflags "-N -l" github.com/aws/amazon-ssm-agent/agent/...


.PHONY: gen-report
gen-report:
	$(BGO_SPACE)/Tools/src/gen-report.sh


.PHONY: build-mock
build-mock:
	@echo "SSM Agent Mock Generation"
ifeq ($(MOCKERYDIR), NotSet)
	@echo "Please enter the directory name. e.g 'bb mockgen dir=agent/framework' or 'brazil-build mockgen dir=agent/health' "
	exit 1
else
	@echo "Start generating mocks in directory" $(MOCKERYDIR)
endif
	mockery -name="[A-Z]*" -dir=$(MOCKERYDIR) -output=mocks
	mv mocks $(MOCKERYDIR)/mocks<|MERGE_RESOLUTION|>--- conflicted
+++ resolved
@@ -169,13 +169,9 @@
 	GOOS=darwin GOARCH=amd64 $(GO_BUILD) -ldflags "-s -w" -o $(BGO_SPACE)/bin/darwin_amd64/ssm-cli -v \
 		$(BGO_SPACE)/agent/cli-main/cli-main.go
 	GOOS=darwin GOARCH=amd64 $(GO_BUILD) -ldflags "-s -w" -o $(BGO_SPACE)/bin/darwin_amd64/ssm-document-worker -v \
-<<<<<<< HEAD
-								$(BGO_SPACE)/agent/framework/processor/executer/outofproc/worker/main.go
+							$(BGO_SPACE)/agent/framework/processor/executer/outofproc/worker/main.go
 	GOOS=darwin GOARCH=amd64 $(GO_BUILD) -ldflags "-s -w" -o $(BGO_SPACE)/bin/darwin_amd64/ssm-session-worker -v \
-                                $(BGO_SPACE)/agent/framework/processor/executer/outofproc/sessionworker/main.go
-=======
-							$(BGO_SPACE)/agent/framework/processor/executer/outofproc/worker/main.go
->>>>>>> 18da1c89
+                            $(BGO_SPACE)/agent/framework/processor/executer/outofproc/sessionworker/main.go
 
 .PHONY: build-windows
 build-windows: checkstyle copy-src pre-build
